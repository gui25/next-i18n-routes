--- conflicted
+++ resolved
@@ -53,12 +53,8 @@
     "react": "^16.0.0",
     "react-dom": "^16.0.0",
     "react-test-renderer": "^16.0.0",
-<<<<<<< HEAD
-    "standard": "^11.0.1"
-=======
-    "standard": "^10.0.3",
+    "standard": "^11.0.1",
     "typescript": "^2.7.2"
->>>>>>> a517a0b5
   },
   "author": "fridays",
   "license": "MIT",
