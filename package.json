{
  "name": "next-routes",
  "version": "1.4.1",
  "description": "Easy to use universal dynamic routes for Next.js",
  "repository": "fridays/next-routes",
  "main": "dist",
  "typings": "typings/next-routes.d.ts",
  "files": [
    "dist",
    "typings"
  ],
  "scripts": {
    "lint": "standard 'src/*' 'test/*'",
    "build": "del dist/* && babel src -d dist",
    "prepublishOnly": "npm run test",
    "pretest": "npm run lint && npm run build",
    "test": "npm run testOnly && npm run testTypings",
    "testOnly": "jest \\.test.js --coverage",
    "testTypings": "tsc --project ./typings/tests",
    "testCI": "npm run test && cat coverage/lcov.info | coveralls",
    "dev": "concurrently -k 'npm run build -- -w' 'npm run testOnly -- --watch'"
  },
  "standard": {
    "parser": "babel-eslint"
  },
  "jest": {
    "testEnvironment": "node",
    "roots": [
      "test/",
      "dist/"
    ]
  },
  "dependencies": {
    "path-to-regexp": "^2.1.0"
  },
  "peerDependencies": {
    "next": ">=2",
    "react": "^15.4.2 || ^16"
  },
  "devDependencies": {
    "@babel/cli": "^7.0.0-beta.47",
    "@babel/core": "^7.0.0-beta.47",
    "@babel/preset-env": "^7.0.0-beta.47",
    "@types/next": "^2.4.8",
<<<<<<< HEAD
    "@types/node": "^10.1.2",
    "babel-cli": "^6.26.0",
=======
    "@types/node": "^9.4.7",
    "babel-core": "^7.0.0-bridge.0",
>>>>>>> 1b4dc217
    "babel-eslint": "^8.2.1",
    "babel-jest": "^22.4.3",
    "concurrently": "^3.5.0",
    "coveralls": "^3.0.0",
    "del-cli": "^1.1.0",
    "jest": "^22.4.3",
    "next": "^6.0.0",
    "prop-types": "^15.6.0",
    "react": "^16.0.0",
    "react-dom": "^16.0.0",
    "react-test-renderer": "^16.0.0",
    "standard": "^11.0.1",
    "typescript": "^2.7.2"
  },
  "author": "fridays",
  "license": "MIT",
  "keywords": [
    "next",
    "next.js",
    "react",
    "route",
    "router",
    "routes",
    "routing"
  ]
}<|MERGE_RESOLUTION|>--- conflicted
+++ resolved
@@ -42,13 +42,7 @@
     "@babel/core": "^7.0.0-beta.47",
     "@babel/preset-env": "^7.0.0-beta.47",
     "@types/next": "^2.4.8",
-<<<<<<< HEAD
     "@types/node": "^10.1.2",
-    "babel-cli": "^6.26.0",
-=======
-    "@types/node": "^9.4.7",
-    "babel-core": "^7.0.0-bridge.0",
->>>>>>> 1b4dc217
     "babel-eslint": "^8.2.1",
     "babel-jest": "^22.4.3",
     "concurrently": "^3.5.0",
